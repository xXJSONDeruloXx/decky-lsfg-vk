--- conflicted
+++ resolved
@@ -1,10 +1,6 @@
 {
   "name": "decky-lsfg-vk",
-<<<<<<< HEAD
-  "version": "0.10.11",
-=======
-  "version": "0.11.0",
->>>>>>> 467e32ea
+  "version": "0.11.1",
   "description": "Use Lossless Scaling on the Steam Deck using the lsfg-vk vulkan layer",
   "type": "module",
   "scripts": {
