{
  "name": "lossless-scaling-vk",
  "version": "0.5.5",
  "description": "Use Lossless Scaling on the Steam Deck using the lsfg-vk vulkan layer",
  "type": "module",
  "scripts": {
    "build": "rollup -c",
    "watch": "rollup -c -w",
    "test": "echo \"Error: no test specified\" && exit 1"
  },
  "repository": {
    "type": "git",
    "url": "git+https://github.com/xXJSONDeruloXx/decky-lossless-scaling-vk.git"
  },
  "keywords": [
    "decky",
    "plugin",
    "steam-deck",
    "deck",
    "lossless-scaling",
    "frame-generation",
    "lsfg-vk",
    "framegen"
  ],
  "author": "Kurt Himebauch <dkh4830@gmail.com>",
  "license": "BSD-3-Clause",
  "bugs": {
    "url": "https://github.com/xXJSONDeruloXx/decky-lossless-scaling-vk/issues"
  },
  "homepage": "https://github.com/xXJSONDeruloXx/decky-lossless-scaling-vk#readme",
  "devDependencies": {
    "@decky/rollup": "^1.0.1",
    "@decky/ui": "^4.7.2",
    "@types/react": "18.3.3",
    "@types/react-dom": "18.3.0",
    "@types/webpack": "^5.28.5",
    "rollup": "^4.22.5",
    "typescript": "^5.6.2"
  },
  "dependencies": {
    "@decky/api": "^1.1.2",
    "react-icons": "^5.3.0",
    "tslib": "^2.7.0"
  },
  "remote_binary_bundling" : true,
  "remote_binary": [
    {
      "name": "lsfg-vk_archlinux.zip",
<<<<<<< HEAD
      "url": "https://github.com/xXJSONDeruloXx/lsfg-vk/releases/download/upstream-16378130046/lsfg-vk_archlinux.zip",
      "sha256hash": "779f2081a7b3096a116f3395a0d12f436bccacdee0a05b9dcf0e11c61f51b2ad"
    }
=======
      "url": "https://github.com/xXJSONDeruloXx/lsfg-vk/releases/download/upstream-16274840875/lsfg-vk_archlinux.zip",
      "sha256hash": "7409f91a717d17d77c90eec161652dcc26a6fab333b253a9e095e451ad81bbab"
      }
>>>>>>> fa328306
  ],
  "pnpm": {
    "peerDependencyRules": {
      "ignoreMissing": [
        "react",
        "react-dom"
      ]
    }
  }
}<|MERGE_RESOLUTION|>--- conflicted
+++ resolved
@@ -46,15 +46,10 @@
   "remote_binary": [
     {
       "name": "lsfg-vk_archlinux.zip",
-<<<<<<< HEAD
       "url": "https://github.com/xXJSONDeruloXx/lsfg-vk/releases/download/upstream-16378130046/lsfg-vk_archlinux.zip",
       "sha256hash": "779f2081a7b3096a116f3395a0d12f436bccacdee0a05b9dcf0e11c61f51b2ad"
     }
-=======
-      "url": "https://github.com/xXJSONDeruloXx/lsfg-vk/releases/download/upstream-16274840875/lsfg-vk_archlinux.zip",
-      "sha256hash": "7409f91a717d17d77c90eec161652dcc26a6fab333b253a9e095e451ad81bbab"
-      }
->>>>>>> fa328306
+
   ],
   "pnpm": {
     "peerDependencyRules": {
